package main

import (
	"bytes"
	"crypto/sha256"
	"crypto/tls"
	"crypto/x509"
	"encoding/json"
	"fmt"
	"net/http"
	_ "net/http/pprof"
	"os"
	"time"

	"github.com/matrix-org/gomatrixserverlib"
	"github.com/prometheus/client_golang/prometheus"
)

// HandleReport handles an HTTP request for a JSON report for matrix server.
// GET /api/report?server_name=matrix.org&tls_sni=whatever request.
func HandleReport(w http.ResponseWriter, req *http.Request) {
	// Set unrestricted Access-Control headers so that this API can be used by
	// web apps running in browsers.
	w.Header().Set("Access-Control-Allow-Origin", "*")
	w.Header().Set("Access-Control-Allow-Methods", "GET, POST, PUT, DELETE, OPTIONS")
	w.Header().Set("Access-Control-Allow-Headers", "Origin, X-Requested-With, Content-Type, Accept")
	if req.Method == "OPTIONS" {
		return
	}
	if req.Method != "GET" {
		w.WriteHeader(405)
		fmt.Printf("Unsupported method.")
		return
	}
	serverName := req.URL.Query().Get("server_name")
	tlsSNI := req.URL.Query().Get("tls_sni")
	result, err := JSONReport(gomatrixserverlib.ServerName(serverName), tlsSNI)
	if err != nil {
		w.WriteHeader(500)
		fmt.Printf("Error Generating Report: %q", err.Error())
	} else {
		w.Header().Set("Content-Type", "application/json")
		w.WriteHeader(200)
		w.Write(result)
	}
}

// JSONReport generates a JSON formatted report for a matrix server.
func JSONReport(serverName gomatrixserverlib.ServerName, sni string) ([]byte, error) {
	results, err := Report(serverName, sni)
	if err != nil {
		return nil, err
	}
	results.touchUpReport()
	encoded, err := json.Marshal(results)
	if err != nil {
		return nil, err
	}
	var buffer bytes.Buffer
	json.Indent(&buffer, encoded, "", "  ")
	return buffer.Bytes(), nil
}

func main() {
	http.HandleFunc("/api/report", prometheus.InstrumentHandlerFunc("report", HandleReport))
	http.Handle("/metrics", prometheus.Handler())
	http.ListenAndServe(os.Getenv("BIND_ADDRESS"), nil)
}

// A ServerReport is a report for a matrix server.
type ServerReport struct {
	DNSResult         gomatrixserverlib.DNSResult // The result of looking up the server in DNS.
	ConnectionReports map[string]ConnectionReport // The report for each server address we could connect to.
	ConnectionErrors  map[string]error            // The errors for each server address we couldn't connect to.
}

// A ConnectionReport is information about a connection made to a matrix server.
type ConnectionReport struct {
<<<<<<< HEAD
	Certificates          []X509CertSummary                        // Summary information for each x509 certificate served up by this server.
	Cipher                CipherSummary                            // Summary information on the TLS cipher used by this server.
	Keys                  *json.RawMessage                         // The server key JSON returned by this server.
	Checks                matrixfederation.KeyChecks               // The checks applied to the server and their results.
	Ed25519VerifyKeys     map[string]matrixfederation.Base64String // The Verify keys for this server or nil if the checks were not ok.
	SHA256TLSFingerprints []matrixfederation.Base64String          // The SHA256 tls fingerprints for this server or nil if the checks were not ok.
	ValidCertificates     bool                                     // The X509 certificates have been verified by the system root CAs.
=======
	Certificates          []X509CertSummary                                          // Summary information for each x509 certificate served up by this server.
	Cipher                CipherSummary                                              // Summary information on the TLS cipher used by this server.
	Keys                  *json.RawMessage                                           // The server key JSON returned by this server.
	Checks                gomatrixserverlib.KeyChecks                                // The checks applied to the server and their results.
	Ed25519VerifyKeys     map[gomatrixserverlib.KeyID]gomatrixserverlib.Base64String // The Verify keys for this server or nil if the checks were not ok.
	SHA256TLSFingerprints []gomatrixserverlib.Base64String                           // The SHA256 tls fingerprints for this server or nil if the checks were not ok.
>>>>>>> 9336b656
}

// A CipherSummary is a summary of the TLS version and Cipher used in a TLS connection.
type CipherSummary struct {
	Version     string // Human readable description of the TLS version.
	CipherSuite string // Human readable description of the TLS cipher.
}

// A X509CertSummary is a summary of the information in a X509 certificate.
type X509CertSummary struct {
	SubjectCommonName string                         // The common name of the subject.
	IssuerCommonName  string                         // The common name of the issuer.
	SHA256Fingerprint gomatrixserverlib.Base64String // The SHA256 fingerprint of the certificate.
	DNSNames          []string                       // The DNS names this certificate is valid for.
}

// Report creates a ServerReport for a matrix server.
func Report(serverName gomatrixserverlib.ServerName, sni string) (*ServerReport, error) {
	var report ServerReport
	dnsResult, err := gomatrixserverlib.LookupServer(serverName)
	if err != nil {
		return nil, err
	}
	report.DNSResult = *dnsResult
	// Map of network address to report.
	report.ConnectionReports = make(map[string]ConnectionReport)
	// Map of network address to connection error.
	report.ConnectionErrors = make(map[string]error)
	now := time.Now()
	for _, addr := range report.DNSResult.Addrs {
		keys, connState, err := gomatrixserverlib.FetchKeysDirect(serverName, addr, sni)
		if err != nil {
			report.ConnectionErrors[addr] = err
			continue
		}
		var connReport ConnectionReport

		// Check for valid X509 certificate
		intermediateCerts := x509.NewCertPool()
		var directCert *x509.Certificate
		for _, cert := range connState.PeerCertificates {
			// Non-direct (intermediate) certificates are those without a populated DNSNames slice
			if cert.DNSNames == nil {
				intermediateCerts.AddCert(cert)
			} else {
				directCert = cert
			}
		}

		if directCert != nil {
			valid, _ := matrixfederation.IsValidCertificate(serverName, directCert, intermediateCerts)
			connReport.ValidCertificates = valid
		}

		for _, cert := range connState.PeerCertificates {
			fingerprint := sha256.Sum256(cert.Raw)
			summary := X509CertSummary{
				SubjectCommonName: cert.Subject.CommonName,
				IssuerCommonName:  cert.Issuer.CommonName,
				SHA256Fingerprint: fingerprint[:],
				DNSNames:          cert.DNSNames,
			}
			connReport.Certificates = append(connReport.Certificates, summary)
		}
		connReport.Cipher.Version = enumToString(tlsVersions, connState.Version)
		connReport.Cipher.CipherSuite = enumToString(tlsCipherSuites, connState.CipherSuite)
		connReport.Checks, connReport.Ed25519VerifyKeys, connReport.SHA256TLSFingerprints = gomatrixserverlib.CheckKeys(serverName, now, *keys, connState)
		raw := json.RawMessage(keys.Raw)
		connReport.Keys = &raw
		report.ConnectionReports[addr] = connReport
	}
	return &report, nil
}

// A ReportError is a version of a golang error that is human readable when serialised as JSON.
type ReportError struct {
	Message string // The result of err.Error()
}

// Error implements the error interface.
func (e ReportError) Error() string {
	return e.Message
}

// Replace a golang error with an error that is human readable when serialised as JSON.
func asReportError(err error) error {
	if err != nil {
		return ReportError{err.Error()}
	}
	return nil
}

// touchUpReport converts all the errors in a ServerReport into forms that will be human readable after JSON serialisation.
func (report *ServerReport) touchUpReport() {
	report.DNSResult.SRVError = asReportError(report.DNSResult.SRVError)
	for host, hostReport := range report.DNSResult.Hosts {
		hostReport.Error = asReportError(hostReport.Error)
		report.DNSResult.Hosts[host] = hostReport
	}
	for addr, err := range report.ConnectionErrors {
		report.ConnectionErrors[addr] = asReportError(err)
	}
}

// enumToString converts a uint16 enum into a human readable string using a fixed mapping.
// If no mapping can be found then return a "UNKNOWN[0x%x]" string with the raw enum.
func enumToString(names map[uint16]string, value uint16) string {
	if name, ok := names[value]; ok {
		return name
	}
	return fmt.Sprintf("UNKNOWN[0x%x]", value)
}

var (
	tlsVersions = map[uint16]string{
		tls.VersionSSL30: "SSL 3.0",
		tls.VersionTLS10: "TLS 1.0",
		tls.VersionTLS11: "TLS 1.1",
		tls.VersionTLS12: "TLS 1.2",
	}
	tlsCipherSuites = map[uint16]string{
		tls.TLS_RSA_WITH_RC4_128_SHA:                "TLS_RSA_WITH_RC4_128_SHA",
		tls.TLS_RSA_WITH_3DES_EDE_CBC_SHA:           "TLS_RSA_WITH_3DES_EDE_CBC_SHA",
		tls.TLS_RSA_WITH_AES_128_CBC_SHA:            "TLS_RSA_WITH_AES_128_CBC_SHA",
		tls.TLS_RSA_WITH_AES_256_CBC_SHA:            "TLS_RSA_WITH_AES_256_CBC_SHA",
		tls.TLS_ECDHE_ECDSA_WITH_RC4_128_SHA:        "TLS_ECDHE_ECDSA_WITH_RC4_128_SHA",
		tls.TLS_ECDHE_ECDSA_WITH_AES_128_CBC_SHA:    "TLS_ECDHE_ECDSA_WITH_AES_128_CBC_SHA",
		tls.TLS_ECDHE_ECDSA_WITH_AES_256_CBC_SHA:    "TLS_ECDHE_ECDSA_WITH_AES_256_CBC_SHA",
		tls.TLS_ECDHE_RSA_WITH_RC4_128_SHA:          "TLS_ECDHE_RSA_WITH_RC4_128_SHA",
		tls.TLS_ECDHE_RSA_WITH_3DES_EDE_CBC_SHA:     "TLS_ECDHE_RSA_WITH_3DES_EDE_CBC_SHA",
		tls.TLS_ECDHE_RSA_WITH_AES_128_CBC_SHA:      "TLS_ECDHE_RSA_WITH_AES_128_CBC_SHA",
		tls.TLS_ECDHE_RSA_WITH_AES_256_CBC_SHA:      "TLS_ECDHE_RSA_WITH_AES_256_CBC_SHA",
		tls.TLS_ECDHE_RSA_WITH_AES_128_GCM_SHA256:   "TLS_ECDHE_RSA_WITH_AES_128_GCM_SHA256",
		tls.TLS_ECDHE_ECDSA_WITH_AES_128_GCM_SHA256: "TLS_ECDHE_ECDSA_WITH_AES_128_GCM_SHA256",
		tls.TLS_ECDHE_ECDSA_WITH_AES_256_GCM_SHA384: "TLS_ECDHE_ECDSA_WITH_AES_256_GCM_SHA384",
		tls.TLS_ECDHE_RSA_WITH_AES_256_GCM_SHA384:   "TLS_ECDHE_RSA_WITH_AES_256_GCM_SHA384",
		// go1.5.3 doesn't have these enums, but they appear in more recent version.
		// tls.TLS_RSA_WITH_AES_128_GCM_SHA256:         "TLS_RSA_WITH_AES_128_GCM_SHA256",
		// tls.TLS_RSA_WITH_AES_256_GCM_SHA384:         "TLS_RSA_WITH_AES_256_GCM_SHA384",
	}
)<|MERGE_RESOLUTION|>--- conflicted
+++ resolved
@@ -76,7 +76,6 @@
 
 // A ConnectionReport is information about a connection made to a matrix server.
 type ConnectionReport struct {
-<<<<<<< HEAD
 	Certificates          []X509CertSummary                        // Summary information for each x509 certificate served up by this server.
 	Cipher                CipherSummary                            // Summary information on the TLS cipher used by this server.
 	Keys                  *json.RawMessage                         // The server key JSON returned by this server.
@@ -84,14 +83,6 @@
 	Ed25519VerifyKeys     map[string]matrixfederation.Base64String // The Verify keys for this server or nil if the checks were not ok.
 	SHA256TLSFingerprints []matrixfederation.Base64String          // The SHA256 tls fingerprints for this server or nil if the checks were not ok.
 	ValidCertificates     bool                                     // The X509 certificates have been verified by the system root CAs.
-=======
-	Certificates          []X509CertSummary                                          // Summary information for each x509 certificate served up by this server.
-	Cipher                CipherSummary                                              // Summary information on the TLS cipher used by this server.
-	Keys                  *json.RawMessage                                           // The server key JSON returned by this server.
-	Checks                gomatrixserverlib.KeyChecks                                // The checks applied to the server and their results.
-	Ed25519VerifyKeys     map[gomatrixserverlib.KeyID]gomatrixserverlib.Base64String // The Verify keys for this server or nil if the checks were not ok.
-	SHA256TLSFingerprints []gomatrixserverlib.Base64String                           // The SHA256 tls fingerprints for this server or nil if the checks were not ok.
->>>>>>> 9336b656
 }
 
 // A CipherSummary is a summary of the TLS version and Cipher used in a TLS connection.
