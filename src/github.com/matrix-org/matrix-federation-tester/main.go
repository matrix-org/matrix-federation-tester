--- conflicted
+++ resolved
@@ -169,13 +169,7 @@
 		}
 		connReport.Cipher.Version = enumToString(tlsVersions, connState.Version)
 		connReport.Cipher.CipherSuite = enumToString(tlsCipherSuites, connState.CipherSuite)
-<<<<<<< HEAD
-		connReport.Checks, connReport.Ed25519VerifyKeys, connReport.SHA256TLSFingerprints = gomatrixserverlib.CheckKeys(
-      serverName, now, *keys, connState, wellKnown,
-    )
-=======
 		connReport.Checks, connReport.Ed25519VerifyKeys = gomatrixserverlib.CheckKeys(serverName, now, *keys)
->>>>>>> a3f4db2c
 		connReport.Info = infoChecks(serverName, wellKnown)
 		raw := json.RawMessage(keys.Raw)
 		connReport.Keys = &raw
